--- conflicted
+++ resolved
@@ -1,8 +1,8 @@
 mod help;
 
 use cassandra_cpp::*;
-use std::time::Duration;
 use std::time::SystemTime;
+use time::Duration;
 
 #[derive(Debug, PartialEq, Copy, Clone, Default)]
 struct Udt {
@@ -457,14 +457,8 @@
         .await?;
     println!("test_rendering: {}", result);
 
-<<<<<<< HEAD
-    let mut row_iter = result.iter();
-    let row = row_iter.next().unwrap();
-    let compaction_col = row.get_column_by_name("compaction").unwrap();
-=======
     let row = result.iter().next().unwrap();
     let compaction_col = row.get_column_by_name("compaction")?;
->>>>>>> 54fb8a92
 
     // Check rendering of a column
     let column_debug = format!("{:?}", compaction_col);
@@ -572,21 +566,12 @@
     assert_eq!("table_name", result.column_name(1).unwrap());
 }
 
-<<<<<<< HEAD
-#[test]
-fn test_statement_timeout() {
-    let mut query = stmt!("SELECT * FROM system_schema.tables;");
-    query.set_statement_request_timeout(Some(Duration::from_millis(30000)));
-    let session = help::create_test_session();
-    let result = session.execute(&query).wait().unwrap();
-=======
 #[tokio::test]
 async fn test_statement_timeout() {
     let session = help::create_test_session().await;
     let mut query = session.statement("SELECT * FROM system_schema.tables;");
     query.set_statement_request_timeout(Some(Duration::milliseconds(30000 as i64)));
     let result = query.execute().await.unwrap();
->>>>>>> 54fb8a92
 
     assert_eq!("keyspace_name", result.column_name(0).unwrap());
     assert_eq!("table_name", result.column_name(1).unwrap());
