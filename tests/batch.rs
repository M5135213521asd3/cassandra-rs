--- conflicted
+++ resolved
@@ -21,13 +21,8 @@
         statement.bind(1, pair.value.as_ref() as &str)?;
         batch.add_statement(statement)?;
     }
-<<<<<<< HEAD
-    session.execute_batch(&batch).wait()?;
-    Ok(prepared)
-=======
     batch.execute().await?;
     Ok(())
->>>>>>> 54fb8a92
 }
 
 async fn retrieve_batch(session: &Session) -> Result<Vec<Pair>> {
