--- conflicted
+++ resolved
@@ -8,12 +8,9 @@
 
 ## [Unreleased]
 ### Added
-<<<<<<< HEAD
  - Added `Cluster::set_token_aware_routing_shuffle_replicas`.
-=======
 - `ConstDataType::new_user_type` has been added, to allow the creation of a user data type
   from an existing data type.
->>>>>>> 24aead70
 
 ### Changed
 - Change various functions to avoid the extra overhead using an intermidiate
