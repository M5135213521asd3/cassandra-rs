# Changelog

All notable changes to this project will be documented in this file.

This file's format is based on [Keep a Changelog](http://keepachangelog.com/)
and this project adheres to [Semantic Versioning](http://semver.org/). The
version number is tracked in the file `VERSION`.

## [Unreleased]
### Added
<<<<<<< HEAD
- Exposes separate setters for collection types on `Tuple` and `UserType`. As such, the respective
  `set_collection` and `set_collection_by_name` on both types have been removed. `set_collection`
  becomes `set_set` and `set_collection_by_name` becomes `set_set_by_name`.
=======
 - Added `Cluster::set_token_aware_routing_shuffle_replicas`.
>>>>>>> 6138c33c
- `ConstDataType::new_user_type` has been added, to allow the creation of a user data type
  from an existing data type.

### Changed
- Change various functions to avoid the extra overhead using an intermidiate
  CString object.
- Extended the lifetime of a `CassResult` into a `Row`. This is a breaking
  change, and may require reworking the code to satisfy the lifetime
  requirement that the `CassResult` must live longer than the `Row`.
- Switched to using `parking_lot::Mutex` instead of `std::sync::Mutex` for
  `CassFuture` coordination.

### Fixed
 - `CassResult::set_paging_state_token` was implemented incorrectly, namely, it did nothing,
   and has instead been replaced with `CassResult::paging_state_token`.
 - `Statement::set_paging_state_token` has been changed to take a `&[u8]` instead of a `&str`,
   as a paging state token isn't necessarily utf8 encoded.

## [0.15.1] - 2020-06-02
### Added
- Conversion functions between `uuid::Uuid` and this library's `Uuid`.

### Changed
- `PreparedStatement` is now considered `Sync`, and can be shared across threads.

### Fixed
- Remove unnecessary `build.rs`, making it easier to build the crate.

## [0.15.0] - 2020-01-28
### Changed
- Drop support for futures 0.1, and implement `std::future` instead, allowing
  you to use this this library inside `async` functions, allowing anything that
  returns a `CassFuture` to be `await`ed.  This is a breaking change, and will
  require you to update your call-sites to either use `std::future`, or wrap
  them with a compatibility shim (e.g., `futures::compat`).

### Added
- Adds a new method, `Cluster.connect_async` that returns a future, allowing
  you to connect to the cluster without blocking the event loop.

## [0.14.1] - 2019-11-07
### Changed
- Add code example for SSL.
- Updated error-chain to 0.12.1 to avoid `Error` deprecation warnings.

### Fixed
- Provide missing doc comment, fix unused doc comment warnings.
- Fix type signature on `set_load_balance_dc_aware` so it can be used.

## [0.14.0] - 2019-01-22
### Added
- `Clone`, `Copy` and `PartialEq` traits in `Inet`
- Fields name and value support for `UserTypeIterator` (support for UDT)
- Extra bindings for `Row::get_by_name` and `Statement::bind_by_name`

### Changed
- `Debug` implementation for `Inet` now uses its `ToString` implementation

### Fixed
- `Value::get_inet` which would always return a zeroed `Inet`
- Dropping futures early could cause a segfault when using the system
  allocator (in Rust 1.32.0 or later).

## [0.13.2] - 2019-01-15
- Avoid possible segfaults, by returning `None` where possible, otherwise
  panicking. In particular, a collection field set to NULL now returns `None`
  rather than faulting.
- Make `SchemaMeta::get_keyspace_by_name` work (fix string handling bug).
- Allow using the `SetIterator` for lists and tuples. Previously these
  could not be enumerated at all!
- For convenience, support `bind()` for `List`s.

## [0.13.1] - 2019-01-08
- Fix `stmt!()` not working if `Statement` was not imported.

## [0.13.0] - 2018-12-04
- Added new set_local_address function using the function Datastax added in
  cassandra-cpp-driver version 2.10.0

## [0.12.0] - 2018-12-04
### Fixed
- No longer leaks all `CassResult`s.
### Changed
- Updated cassandra-cpp-sys to 0.12.
- Updated cassandra-cpp-driver to 2.10.0
- cql protocol version 2 is no longer supported.
- Breaking changes: The Cassandra WriteType UKNOWN is now called UNKNOWN
                    There is a new Cassandra error code LIB_EXECUTION_PROFILE_INVALID
                    There is a new Cassandra value type: DURATION
- `ResultIterator` now has a lifetime parameter. The underlying `CassResult` must live for at
  least as long as the iterator.
- `CassResult` is no longer `IntoIterator`; instead `&CassResult` is. You must change code
  like `for row in result` to `for row in &result` and ensure `result` lives long enough.

## [0.11.0] - 2018-04-26
- Remove the `AsInet` and `FromInet` traits, replacing them with suitable implementations of `From`.
- Fixed buggy IPv6 conversions.
- `Inet::cass_inet_init_v4` and `Inet::cass_inet_init_v6` no longer consume their arguments.
- `Tuple::set_inet()` now takes an `IpAddr` rather than a `SocketAddr`.
- Added wrapper for `cass_statement_set_request_timeout`.

## [0.10.2] - 2017-09-11
- Move to latest (0.11) version of `cassandra-cpp-sys` crate.

  There should be no external impact.

## [0.10.1] - 2017-08-30
- Remove unnecessary dependency on `ip` crate.
- Add `Copy`, `Clone`, `Hash` impls for all nullary enums.
- Specify correct `Send` and `Sync` markers for all C* types.

## [0.10.0] - 2017-08-03
The API changed significantly in version 0.10. Here is a summary of the main changes.
(Version 0.9 was skipped, for consistency with the `cassandra-cpp-sys` version number.)

Errors:

- The internal module `errors` and the underlying `cassandra-cpp-sys` crate are
  no longer exposed in the API.
  All necessary types are defined in this crate's root module.
- All errors are now reported consistently using a single newly-defined `Error` type.
  - The crate makes every effort to return an error rather than panicking.
  - `CassError`, `CassErrorResult`, and others are replaced by `Error` and
  `CassErrorCode`.
  - Several return types have changed from `T` to `Result<T, Error>`.

Futures:

- There is only a single future type, `CassFuture`, and it implements the
  Rust/Tokio [futures](https://docs.rs/futures) API. It interoperates smoothly
  with existing futures code.
  - `Future`, `CloseFuture`, `ResultFuture`, `PreparedFuture`, `SessionFuture`
    are all subsumed.
  - `wait` is replaced with `Future::wait`; other methods have standard analogues
    as well. See the [futures]((https://docs.rs/futures)) documentation for details.
  - Callbacks can no longer be set explicitly on a future; instead the normal
    futures mechanisms (e.g., `and_then`) should be used.

Values:

- The `Column` type is retired; instead use `Value`.
- Some `Value` getters have new names for consistency, e.g.,
  `get_flt` and `get_dbl` are now `get_f32` and `get_f64` respectively.
- `Value::get_string` now gets a `String`, not a `&str`; you can get a `&str` with `get_str`.
- The "magic" auto-converting `Row` getters `get_col` and `get_col_by_name` are renamed
  to `get` and `get_by_name` respectively. This is to avoid confusion with `get_column`, which is
  something else entirely (it gets a `Value` from a `Row`).
- Values have a new `is_null` method to allow retrieving null values.
- UUIDs now support `Eq` and `Ord`.

Miscellaneous types:

- Several types which wrapped `cassandra-cpp-sys` types now have enums of their
  own, complete with implementations of `Debug`, `Eq`, `PartialEq`, `Display`,
  and `FromStr`. This includes `BatchType`, `CassErrorCode`, `Consistency`,
  `LogLevel`, `SslVerifyFlag`, and `ValueType`.
- `CqlProtocol` is now simply an alias for an integer.
- Contact points are now expressed as a simple string in the driver's preferred format.
  `ContactPoints` is retired.

Other:

- Logging uses the `slog` crate. It is no longer possible to set your own logging
  callback, but you can set the `slog` logger.
- Internally, the code is cleaner and smaller and some tests have been added.

## [0.8.2] - 2017-06-29
First release of https://github.com/Metaswitch/cassandra-rs

- Fork package.
- Move examples to examples directory, then make several into Rust tests.
- Resolve all warnings.
- Fix various panics.
- Add `Eq` and `Ord` for `Uuid`.
- Add `is_null` support.

## [0.8.1] - 2016-12-13
Last release of https://github.com/tupshin/cassandra-rs

[Unreleased]: https://github.com/Metaswitch/cassandra-rs/compare/0.15.1...HEAD
[0.15.1]: https://github.com/Metaswitch/cassandra-rs/compare/0.15.0...0.15.1
[0.15.0]: https://github.com/Metaswitch/cassandra-rs/compare/0.14.0...0.15.0
[0.14.0]: https://github.com/Metaswitch/cassandra-rs/compare/0.13.2...0.14.0
[0.13.2]: https://github.com/Metaswitch/cassandra-rs/compare/0.13.1...0.13.2
[0.13.1]: https://github.com/Metaswitch/cassandra-rs/compare/0.13.0...0.13.1
[0.13.0]: https://github.com/Metaswitch/cassandra-rs/compare/0.12.0...0.13.0
[0.12.0]: https://github.com/Metaswitch/cassandra-rs/compare/0.11.0...0.12.0
[0.11.0]: https://github.com/Metaswitch/cassandra-rs/compare/0.10.2...0.11.0
[0.10.2]: https://github.com/Metaswitch/cassandra-rs/compare/0.10.1...0.10.2
[0.10.1]: https://github.com/Metaswitch/cassandra-rs/compare/0.10.0...0.10.1
[0.10.0]: https://github.com/Metaswitch/cassandra-rs/compare/0.8.2...0.10.0
[0.8.2]: https://github.com/Metaswitch/cassandra-rs/compare/0.8.1...0.8.2
[0.8.1]: https://github.com/Metaswitch/cassandra-rs/tree/0.8.1<|MERGE_RESOLUTION|>--- conflicted
+++ resolved
@@ -8,13 +8,10 @@
 
 ## [Unreleased]
 ### Added
-<<<<<<< HEAD
 - Exposes separate setters for collection types on `Tuple` and `UserType`. As such, the respective
   `set_collection` and `set_collection_by_name` on both types have been removed. `set_collection`
   becomes `set_set` and `set_collection_by_name` becomes `set_set_by_name`.
-=======
  - Added `Cluster::set_token_aware_routing_shuffle_replicas`.
->>>>>>> 6138c33c
 - `ConstDataType::new_user_type` has been added, to allow the creation of a user data type
   from an existing data type.
 
