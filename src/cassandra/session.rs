--- conflicted
+++ resolved
@@ -3,7 +3,6 @@
 #![allow(missing_copy_implementations)]
 
 use crate::cassandra::cluster::Cluster;
-use crate::cassandra::custom_payload::CustomPayloadResponse;
 use crate::cassandra::error::*;
 use crate::cassandra::future::CassFuture;
 use crate::cassandra::metrics::SessionMetrics;
@@ -11,13 +10,8 @@
 use crate::cassandra::result::CassResult;
 use crate::cassandra::schema::schema_meta::SchemaMeta;
 use crate::cassandra::statement::Statement;
-<<<<<<< HEAD
-use crate::cassandra::util::Protected;
-use crate::CustomPayload;
-=======
 use crate::cassandra::util::{Protected, ProtectedInner};
 use crate::{cassandra::batch::Batch, BatchType};
->>>>>>> 54fb8a92
 
 use crate::cassandra_sys::cass_session_close;
 use crate::cassandra_sys::cass_session_connect;
@@ -123,28 +117,6 @@
         Statement::new(self.clone(), query, param_count)
     }
 
-<<<<<<< HEAD
-    /// Execute a batch statement.
-    pub fn execute_batch(&self, batch: &Batch) -> CassFuture<CassResult> {
-        <CassFuture<CassResult>>::build(unsafe {
-            cass_session_execute_batch(self.0, batch.inner())
-        })
-    }
-
-    /// Execute a batch statement and get any custom payloads from the response.
-    pub fn execute_batch_with_payloads(
-        &self,
-        batch: &Batch,
-    ) -> CassFuture<(CassResult, CustomPayloadResponse)> {
-        <CassFuture<(CassResult, CustomPayloadResponse)>>::build(unsafe {
-            cass_session_execute_batch(self.0, batch.inner())
-        })
-    }
-
-    /// Execute a statement.
-    pub fn execute(&self, statement: &Statement) -> CassFuture<CassResult> {
-        unsafe { <CassFuture<CassResult>>::build(cass_session_execute(self.0, statement.inner())) }
-=======
     /// Executes a given query.
     pub async fn execute(&self, query: impl AsRef<str>) -> Result<CassResult> {
         let statement = self.statement(query);
@@ -154,20 +126,6 @@
     /// Creates a new batch that is bound to this session.
     pub fn batch(&self, batch_type: BatchType) -> Batch {
         Batch::new(batch_type, self.clone())
->>>>>>> 54fb8a92
-    }
-
-    /// Execute a statement and get any custom payloads from the response.
-    pub fn execute_with_payloads(
-        &self,
-        statement: &Statement,
-    ) -> CassFuture<(CassResult, CustomPayloadResponse)> {
-        unsafe {
-            <CassFuture<(CassResult, CustomPayloadResponse)>>::build(cass_session_execute(
-                self.0,
-                statement.inner(),
-            ))
-        }
     }
 
     /// Gets a snapshot of this session's schema metadata. The returned
