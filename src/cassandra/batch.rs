--- conflicted
+++ resolved
@@ -1,5 +1,4 @@
 use crate::cassandra::consistency::Consistency;
-use crate::cassandra::custom_payload::CustomPayload;
 use crate::cassandra::error::*;
 use crate::cassandra::future::CassFuture;
 use crate::cassandra::policy::retry::RetryPolicy;
@@ -15,13 +14,10 @@
 use crate::cassandra_sys::cass_batch_set_retry_policy;
 use crate::cassandra_sys::cass_batch_set_serial_consistency;
 use crate::cassandra_sys::cass_batch_set_timestamp;
-<<<<<<< HEAD
-=======
 use crate::cassandra_sys::cass_custom_payload_free;
 use crate::cassandra_sys::cass_custom_payload_new;
 use crate::cassandra_sys::cass_custom_payload_set_n;
 use crate::cassandra_sys::cass_session_execute_batch;
->>>>>>> 54fb8a92
 use crate::cassandra_sys::CassBatch as _Batch;
 use crate::cassandra_sys::CassBatchType_;
 use crate::cassandra_sys::CassConsistency;
@@ -77,9 +73,6 @@
     }
 }
 
-<<<<<<< HEAD
-impl Drop for Batch {
-=======
 /// Custom payloads not fully supported yet
 #[derive(Debug)]
 pub struct CustomPayload(*mut _CassCustomPayload);
@@ -128,7 +121,6 @@
 }
 
 impl Drop for BatchInner {
->>>>>>> 54fb8a92
     /// Frees a batch instance. Batches can be immediately freed after being
     /// executed.
     fn drop(&mut self) {
@@ -184,11 +176,7 @@
 
     /// Sets the batch's custom payload.
     pub fn set_custom_payload(&mut self, custom_payload: CustomPayload) -> Result<&mut Self> {
-<<<<<<< HEAD
-        unsafe { cass_batch_set_custom_payload(self.0, custom_payload.inner()).to_result(self) }
-=======
         unsafe { cass_batch_set_custom_payload(self.inner(), custom_payload.0).to_result(self) }
->>>>>>> 54fb8a92
     }
 
     /// Adds a statement to a batch.
