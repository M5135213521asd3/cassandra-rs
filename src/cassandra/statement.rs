use crate::cassandra::collection::List;
use crate::cassandra::collection::Map;
use crate::cassandra::custom_payload::CustomPayload;
// use decimal::d128;
use crate::cassandra::collection::Set;
use crate::cassandra::consistency::Consistency;
use crate::cassandra::error::*;
use crate::cassandra::future::CassFuture;
use crate::cassandra::inet::Inet;
use crate::cassandra::policy::retry::RetryPolicy;
use crate::cassandra::result::CassResult;
use crate::cassandra::tuple::Tuple;
use crate::cassandra::user_type::UserType;
use crate::cassandra::util::{Protected, ProtectedInner, ProtectedWithSession};
use crate::cassandra::uuid::Uuid;
use crate::Session;

use crate::cassandra_sys::cass_false;
use crate::cassandra_sys::cass_session_execute;
use crate::cassandra_sys::cass_statement_add_key_index;
use crate::cassandra_sys::cass_statement_bind_bool;
use crate::cassandra_sys::cass_statement_bind_bool_by_name_n;
use crate::cassandra_sys::cass_statement_bind_bytes;
use crate::cassandra_sys::cass_statement_bind_bytes_by_name_n;
use crate::cassandra_sys::cass_statement_bind_collection;
use crate::cassandra_sys::cass_statement_bind_collection_by_name_n;
use crate::cassandra_sys::cass_statement_bind_decimal;
use crate::cassandra_sys::cass_statement_bind_decimal_by_name_n;
use crate::cassandra_sys::cass_statement_bind_double;
use crate::cassandra_sys::cass_statement_bind_double_by_name_n;
use crate::cassandra_sys::cass_statement_bind_float;
use crate::cassandra_sys::cass_statement_bind_float_by_name_n;
use crate::cassandra_sys::cass_statement_bind_inet;
use crate::cassandra_sys::cass_statement_bind_inet_by_name_n;
use crate::cassandra_sys::cass_statement_bind_int16;
use crate::cassandra_sys::cass_statement_bind_int16_by_name_n;
use crate::cassandra_sys::cass_statement_bind_int32;
use crate::cassandra_sys::cass_statement_bind_int32_by_name_n;
use crate::cassandra_sys::cass_statement_bind_int64;
use crate::cassandra_sys::cass_statement_bind_int64_by_name_n;
use crate::cassandra_sys::cass_statement_bind_int8;
use crate::cassandra_sys::cass_statement_bind_int8_by_name_n;
use crate::cassandra_sys::cass_statement_bind_null;
use crate::cassandra_sys::cass_statement_bind_null_by_name_n;
use crate::cassandra_sys::cass_statement_bind_string_by_name_n;
use crate::cassandra_sys::cass_statement_bind_string_n;
use crate::cassandra_sys::cass_statement_bind_tuple;
use crate::cassandra_sys::cass_statement_bind_tuple_by_name_n;
use crate::cassandra_sys::cass_statement_bind_uint32;
use crate::cassandra_sys::cass_statement_bind_uint32_by_name_n;
use crate::cassandra_sys::cass_statement_bind_user_type;
use crate::cassandra_sys::cass_statement_bind_user_type_by_name_n;
use crate::cassandra_sys::cass_statement_bind_uuid;
use crate::cassandra_sys::cass_statement_bind_uuid_by_name_n;
use crate::cassandra_sys::cass_statement_free;
use crate::cassandra_sys::cass_statement_new_n;
use crate::cassandra_sys::cass_statement_set_consistency;
use crate::cassandra_sys::cass_statement_set_custom_payload;
use crate::cassandra_sys::cass_statement_set_keyspace_n;
use crate::cassandra_sys::cass_statement_set_paging_size;
use crate::cassandra_sys::cass_statement_set_paging_state;
use crate::cassandra_sys::cass_statement_set_paging_state_token;
use crate::cassandra_sys::cass_statement_set_request_timeout;
use crate::cassandra_sys::cass_statement_set_retry_policy;
use crate::cassandra_sys::cass_statement_set_serial_consistency;
use crate::cassandra_sys::cass_statement_set_timestamp;
use crate::cassandra_sys::cass_statement_set_tracing;
use crate::cassandra_sys::cass_true;
use crate::cassandra_sys::CassStatement as _Statement;
use crate::cassandra_sys::CASS_UINT64_MAX;

use std::os::raw::c_char;
<<<<<<< HEAD
use std::time::Duration;
=======
use time::Duration;

#[derive(Debug)]
struct StatementInner(*mut _Statement);

impl StatementInner {
    fn new(query: &str, parameter_count: usize) -> Self {
        let query_ptr = query.as_ptr() as *const c_char;
        Self(unsafe { cass_statement_new_n(query_ptr, query.len(), parameter_count) })
    }
}

>>>>>>> 54fb8a92
/// A statement object is an executable query. It represents either a regular
/// (adhoc) statement or a prepared statement. It maintains the queries' parameter
/// values along with query options (consistency level, paging state, etc.)
///
/// <b>Note:</b> Parameters for regular queries are not supported by the binary protocol
/// version 1.
#[derive(Debug)]
pub struct Statement(StatementInner, Session);

// The underlying C type has no thread-local state, but does not support access
// from multiple threads: https://datastax.github.io/cpp-driver/topics/#thread-safety
unsafe impl Send for StatementInner {}

impl ProtectedInner<*mut _Statement> for StatementInner {
    #[inline(always)]
    fn inner(&self) -> *mut _Statement {
        self.0
    }
}

impl Protected<*mut _Statement> for StatementInner {
    #[inline(always)]
    fn build(inner: *mut _Statement) -> Self {
        if inner.is_null() {
            panic!("Unexpected null pointer")
        };
        Self(inner)
    }
}

impl ProtectedInner<*mut _Statement> for Statement {
    #[inline(always)]
    fn inner(&self) -> *mut _Statement {
        self.0.inner()
    }
}

impl ProtectedWithSession<*mut _Statement> for Statement {
    #[inline(always)]
    fn build(inner: *mut _Statement, session: Session) -> Self {
        Statement(StatementInner::build(inner), session)
    }

    #[inline(always)]
    fn session(&self) -> &Session {
        &self.1
    }
}

// statement,
//  key,
//  i % 2 == 0,
//  i as f32 / 2.0f32,
//  i as f64 / 200.0,
//  i as i32 * 10,
//  i as i64 * 100);

impl Drop for StatementInner {
    /// Frees a statement instance. Statements can be immediately freed after
    /// being prepared, executed or added to a batch.
    fn drop(&mut self) {
        unsafe { cass_statement_free(self.0) }
    }
}

/// All Rust types that can be bound to a cassandra statement
/// //FIXME not yet implemented
// pub enum CassBindable {
//
// }
/// Any rust type that can have a default bind implementation
pub trait BindRustType<T> {
    /// binds a rust type to C* by index
    fn bind(&mut self, index: usize, value: T) -> Result<&mut Statement>;
    /// binds a rust type to C* by name
    fn bind_by_name(&mut self, col: &str, value: T) -> Result<&mut Statement>;
}

impl BindRustType<bool> for Statement {
    fn bind(&mut self, index: usize, value: bool) -> Result<&mut Self> {
        self.bind_bool(index, value)
    }

    fn bind_by_name(&mut self, col: &str, value: bool) -> Result<&mut Self> {
        self.bind_bool_by_name(col, value)
    }
}

impl BindRustType<f32> for Statement {
    fn bind(&mut self, index: usize, value: f32) -> Result<&mut Self> {
        self.bind_float(index, value)
    }

    fn bind_by_name(&mut self, col: &str, value: f32) -> Result<&mut Self> {
        self.bind_float_by_name(col, value)
    }
}

impl BindRustType<f64> for Statement {
    fn bind(&mut self, index: usize, value: f64) -> Result<&mut Self> {
        self.bind_double(index, value)
    }

    fn bind_by_name(&mut self, col: &str, value: f64) -> Result<&mut Self> {
        self.bind_double_by_name(col, value)
    }
}

impl BindRustType<i8> for Statement {
    fn bind(&mut self, index: usize, value: i8) -> Result<&mut Self> {
        self.bind_int8(index, value)
    }

    fn bind_by_name(&mut self, col: &str, value: i8) -> Result<&mut Self> {
        self.bind_int8_by_name(col, value)
    }
}

impl BindRustType<i16> for Statement {
    fn bind(&mut self, index: usize, value: i16) -> Result<&mut Self> {
        self.bind_int16(index, value)
    }

    fn bind_by_name(&mut self, col: &str, value: i16) -> Result<&mut Self> {
        self.bind_int16_by_name(col, value)
    }
}

impl BindRustType<i32> for Statement {
    fn bind(&mut self, index: usize, value: i32) -> Result<&mut Self> {
        self.bind_int32(index, value)
    }

    fn bind_by_name(&mut self, col: &str, value: i32) -> Result<&mut Self> {
        self.bind_int32_by_name(col, value)
    }
}

impl BindRustType<i64> for Statement {
    fn bind(&mut self, index: usize, value: i64) -> Result<&mut Self> {
        self.bind_int64(index, value)
    }

    fn bind_by_name(&mut self, col: &str, value: i64) -> Result<&mut Self> {
        self.bind_int64_by_name(col, value)
    }
}

impl BindRustType<u32> for Statement {
    fn bind(&mut self, index: usize, value: u32) -> Result<&mut Self> {
        self.bind_uint32(index, value)
    }

    fn bind_by_name(&mut self, col: &str, value: u32) -> Result<&mut Self> {
        self.bind_uint32_by_name(col, value)
    }
}

impl<'a> BindRustType<&'a str> for Statement {
    fn bind(&mut self, index: usize, value: &str) -> Result<&mut Self> {
        self.bind_string(index, value)
    }

    fn bind_by_name(&mut self, col: &str, value: &str) -> Result<&mut Self> {
        self.bind_string_by_name(col, value)
    }
}

impl BindRustType<Set> for Statement {
    fn bind(&mut self, index: usize, value: Set) -> Result<&mut Self> {
        self.bind_set(index, value)
    }

    fn bind_by_name(&mut self, col: &str, value: Set) -> Result<&mut Self> {
        self.bind_set_by_name(col, value)
    }
}

impl BindRustType<List> for Statement {
    fn bind(&mut self, index: usize, value: List) -> Result<&mut Self> {
        self.bind_list(index, value)
    }

    fn bind_by_name(&mut self, col: &str, value: List) -> Result<&mut Self> {
        self.bind_list_by_name(col, value)
    }
}

impl BindRustType<Uuid> for Statement {
    fn bind(&mut self, index: usize, value: Uuid) -> Result<&mut Self> {
        self.bind_uuid(index, value)
    }

    fn bind_by_name(&mut self, col: &str, value: Uuid) -> Result<&mut Self> {
        self.bind_uuid_by_name(col, value)
    }
}

impl BindRustType<uuid::Uuid> for Statement {
    fn bind(&mut self, index: usize, value: uuid::Uuid) -> Result<&mut Self> {
        self.bind_uuid(index, value.into())
    }

    fn bind_by_name(&mut self, col: &str, value: uuid::Uuid) -> Result<&mut Self> {
        self.bind_uuid_by_name(col, value.into())
    }
}

impl BindRustType<Inet> for Statement {
    fn bind(&mut self, index: usize, value: Inet) -> Result<&mut Self> {
        self.bind_inet(index, value)
    }

    fn bind_by_name(&mut self, col: &str, value: Inet) -> Result<&mut Self> {
        self.bind_inet_by_name(col, value)
    }
}

impl BindRustType<Map> for Statement {
    fn bind(&mut self, index: usize, value: Map) -> Result<&mut Self> {
        self.bind_map(index, value)
    }

    fn bind_by_name(&mut self, col: &str, value: Map) -> Result<&mut Self> {
        self.bind_map_by_name(col, value)
    }
}

impl BindRustType<Tuple> for Statement {
    fn bind(&mut self, index: usize, value: Tuple) -> Result<&mut Self> {
        self.bind_tuple(index, value)
    }

    fn bind_by_name(&mut self, col: &str, value: Tuple) -> Result<&mut Self> {
        self.bind_tuple_by_name(col, value)
    }
}

impl BindRustType<&UserType> for Statement {
    fn bind(&mut self, index: usize, value: &UserType) -> Result<&mut Self> {
        self.bind_user_type(index, value)
    }

    fn bind_by_name(&mut self, col: &str, value: &UserType) -> Result<&mut Self> {
        self.bind_user_type_by_name(col, value)
    }
}

impl BindRustType<Vec<u8>> for Statement {
    fn bind(&mut self, index: usize, value: Vec<u8>) -> Result<&mut Self> {
        self.bind_bytes(index, value)
    }

    fn bind_by_name(&mut self, col: &str, value: Vec<u8>) -> Result<&mut Self> {
        self.bind_bytes_by_name(col, value)
    }
}

impl Statement {
    /// Creates a new query statement.
    pub(crate) fn new(session: Session, query: &str, parameter_count: usize) -> Self {
        Statement(StatementInner::new(query, parameter_count), session)
    }

    /// Returns the session of which this statement is bound to.
    pub fn session(&self) -> &Session {
        ProtectedWithSession::session(self)
    }

    /// Executes the statement.
    pub async fn execute(self) -> Result<CassResult> {
        let (statement, session) = (self.0, self.1);
        let fut = {
            let execute = unsafe { cass_session_execute(session.inner(), statement.inner()) };
            <CassFuture<CassResult>>::build(session, execute)
        };
        fut.await
    }

    //    ///Binds an arbitrary CassBindable type to a cassandra statement
    //    ///FIXME not yet implemented
    //    pub fn bind(&mut self, params: Vec<CassBindable>) {
    //        let _ = params;
    //        unimplemented!();
    //    }

    /// Adds a key index specifier to this a statement.
    /// When using token-aware routing, this can be used to tell the driver which
    /// parameters within a non-prepared, parameterized statement are part of
    /// the partition key.
    ///
    /// Use consecutive calls for composite partition keys.
    ///
    /// This is not necessary for prepared statements, as the key
    /// parameters are determined in the metadata processed in the prepare phase.
    pub fn add_key_index(&mut self, index: usize) -> Result<&mut Self> {
        unsafe { cass_statement_add_key_index(self.inner(), index).to_result(self) }
    }

    /// Sets the statement's keyspace for use with token-aware routing.
    ///
    /// This is not necessary for prepared statements, as the keyspace
    /// is determined in the metadata processed in the prepare phase.
    pub fn set_keyspace(&mut self, keyspace: String) -> Result<&mut Self> {
        unsafe {
            let keyspace_ptr = keyspace.as_ptr() as *const c_char;
            cass_statement_set_keyspace_n(self.inner(), keyspace_ptr, keyspace.len())
                .to_result(self)
        }
    }

    /// Sets the statement's consistency level.
    ///
    /// <b>Default:</b> CASS_CONSISTENCY_LOCAL_ONE
    pub fn set_consistency(&mut self, consistency: Consistency) -> Result<&mut Self> {
        unsafe { cass_statement_set_consistency(self.inner(), consistency.inner()).to_result(self) }
    }

    /// Sets the statement's serial consistency level.
    ///
    /// <b>Default:</b> Not set
    pub fn set_serial_consistency(&mut self, serial_consistency: Consistency) -> Result<&mut Self> {
        unsafe {
            cass_statement_set_serial_consistency(self.inner(), serial_consistency.inner())
                .to_result(self)
        }
    }

    /// Sets the statement's page size.
    ///
    /// <b>Default:</b> -1 (Disabled)
    pub fn set_paging_size(&mut self, page_size: i32) -> Result<&mut Self> {
        unsafe { cass_statement_set_paging_size(self.inner(), page_size).to_result(self) }
    }

    /// Sets the statement's paging state. This can be used to get the next page of
    /// data in a multi-page query.
    pub fn set_paging_state(&mut self, result: CassResult) -> Result<&mut Self> {
        unsafe { cass_statement_set_paging_state(self.inner(), result.inner()).to_result(self) }
    }

    /// Sets the statement's paging state.  This can be used to get the next page of
    /// data in a multi-page query.
    ///
    /// <b>Warning:</b> The paging state should not be exposed to or come from
    /// untrusted environments. The paging state could be spoofed and potentially
    /// used to gain access to other data.
    pub fn set_paging_state_token(&mut self, paging_state: &[u8]) -> Result<&mut Self> {
        unsafe {
            cass_statement_set_paging_state_token(
<<<<<<< HEAD
                self.0,
                paging_state.as_ptr() as *const c_char,
=======
                self.inner(),
                paging_state.as_ptr() as *const i8,
>>>>>>> 54fb8a92
                paging_state.len(),
            )
            .to_result(self)
        }
    }

    /// Sets the statement's timestamp.
    pub fn set_timestamp(&mut self, timestamp: i64) -> Result<&mut Self> {
        unsafe { cass_statement_set_timestamp(self.inner(), timestamp).to_result(self) }
    }

    /// Sets the statement's timeout for waiting for a response from a node.
    /// Some(Duration::milliseconds(0)) sets no timeout, and None disables it
    /// (to use the cluster-level request timeout).
    pub fn set_statement_request_timeout(&mut self, timeout: Option<Duration>) -> &mut Self {
        unsafe {
            let timeout_millis = match timeout {
                None => CASS_UINT64_MAX as u64,
                Some(time) => time.as_millis() as u64,
            };
            cass_statement_set_request_timeout(self.inner(), timeout_millis);
        }
        self
    }

    /// Sets the statement's retry policy.
    pub fn set_retry_policy(&mut self, retry_policy: RetryPolicy) -> Result<&mut Self> {
        unsafe {
            cass_statement_set_retry_policy(self.inner(), retry_policy.inner()).to_result(self)
        }
    }

    /// Sets the statement's custom payload.
    pub fn set_custom_payload(&mut self, payload: CustomPayload) -> Result<&mut Self> {
        unsafe { cass_statement_set_custom_payload(self.inner(), payload.inner()).to_result(self) }
    }

    /// Sets the statement's tracing flag.
    pub fn set_tracing(&mut self, value: bool) -> Result<&mut Self> {
        unsafe {
            cass_statement_set_tracing(self.0, if value { cass_true } else { cass_false })
                .to_result(self)
        }
    }

    /// Binds null to a query or bound statement at the specified index.
    pub fn bind_null(&mut self, index: usize) -> Result<&mut Self> {
        unsafe { cass_statement_bind_null(self.inner(), index).to_result(self) }
    }

    /// Binds a null to all the values with the specified name.
    ///
    /// This can only be used with statements created by
    /// cass_prepared_bind().
    pub fn bind_null_by_name(&mut self, name: &str) -> Result<&mut Self> {
        unsafe {
            let name_ptr = name.as_ptr() as *const c_char;
            cass_statement_bind_null_by_name_n(self.inner(), name_ptr, name.len()).to_result(self)
        }
    }

    /// Binds a "tinyint" to a query or bound statement at the specified index.
    pub fn bind_int8(&mut self, index: usize, value: i8) -> Result<&mut Self> {
        unsafe { cass_statement_bind_int8(self.inner(), index, value).to_result(self) }
    }

    /// Binds a "tinyint" to all the values with the specified name.
    pub fn bind_int8_by_name(&mut self, name: &str, value: i8) -> Result<&mut Self> {
        unsafe {
            let name_ptr = name.as_ptr() as *const c_char;
            cass_statement_bind_int8_by_name_n(self.inner(), name_ptr, name.len(), value)
                .to_result(self)
        }
    }

    /// Binds an "smallint" to a query or bound statement at the specified index.
    pub fn bind_int16(&mut self, index: usize, value: i16) -> Result<&mut Self> {
        unsafe { cass_statement_bind_int16(self.inner(), index, value).to_result(self) }
    }

    /// Binds a "smallint" to all the values with the specified name.
    pub fn bind_int16_by_name(&mut self, name: &str, value: i16) -> Result<&mut Self> {
        unsafe {
            let name_ptr = name.as_ptr() as *const c_char;
            cass_statement_bind_int16_by_name_n(self.inner(), name_ptr, name.len(), value)
                .to_result(self)
        }
    }

    /// Binds an "int" to a query or bound statement at the specified index.
    pub fn bind_int32(&mut self, index: usize, value: i32) -> Result<&mut Self> {
        unsafe { cass_statement_bind_int32(self.inner(), index, value).to_result(self) }
    }

    /// Binds an "int" to all the values with the specified name.
    pub fn bind_int32_by_name(&mut self, name: &str, value: i32) -> Result<&mut Self> {
        unsafe {
            let name_ptr = name.as_ptr() as *const c_char;
            cass_statement_bind_int32_by_name_n(self.inner(), name_ptr, name.len(), value)
                .to_result(self)
        }
    }

    /// Binds a "date" to a query or bound statement at the specified index.
    pub fn bind_uint32(&mut self, index: usize, value: u32) -> Result<&mut Self> {
        unsafe { cass_statement_bind_uint32(self.inner(), index, value).to_result(self) }
    }

    /// Binds a "date" to all the values with the specified name.
    ///
    /// This can only be used with statements created by
    /// cass_prepared_bind().
    pub fn bind_uint32_by_name(&mut self, name: &str, value: u32) -> Result<&mut Self> {
        unsafe {
            let name_ptr = name.as_ptr() as *const c_char;
            cass_statement_bind_uint32_by_name_n(self.inner(), name_ptr, name.len(), value)
                .to_result(self)
        }
    }

    /// Binds a "bigint", "counter", "timestamp" or "time" to a query or
    /// bound statement at the specified index.
    pub fn bind_int64(&mut self, index: usize, value: i64) -> Result<&mut Self> {
        unsafe { cass_statement_bind_int64(self.inner(), index, value).to_result(self) }
    }

    /// Binds a "bigint", "counter", "timestamp" or "time" to all values
    /// with the specified name.
    pub fn bind_int64_by_name(&mut self, name: &str, value: i64) -> Result<&mut Self> {
        unsafe {
            let name_ptr = name.as_ptr() as *const c_char;
            cass_statement_bind_int64_by_name_n(self.inner(), name_ptr, name.len(), value)
                .to_result(self)
        }
    }

    /// Binds a "float" to a query or bound statement at the specified index.
    pub fn bind_float(&mut self, index: usize, value: f32) -> Result<&mut Self> {
        unsafe { cass_statement_bind_float(self.inner(), index, value).to_result(self) }
    }

    /// Binds a "float" to all the values with the specified name.
    ///
    /// This can only be used with statements created by
    /// cass_prepared_bind().
    pub fn bind_float_by_name(&mut self, name: &str, value: f32) -> Result<&mut Self> {
        unsafe {
            let name_ptr = name.as_ptr() as *const c_char;
            cass_statement_bind_float_by_name_n(self.inner(), name_ptr, name.len(), value)
                .to_result(self)
        }
    }

    /// Binds a "double" to a query or bound statement at the specified index.
    pub fn bind_double(&mut self, index: usize, value: f64) -> Result<&mut Self> {
        unsafe { cass_statement_bind_double(self.inner(), index, value).to_result(self) }
    }

    /// Binds a "double" to all the values with the specified name.
    ///
    /// This can only be used with statements created by
    /// cass_prepared_bind().
    pub fn bind_double_by_name(&mut self, name: &str, value: f64) -> Result<&mut Self> {
        unsafe {
            let name_ptr = name.as_ptr() as *const c_char;
            cass_statement_bind_double_by_name_n(self.inner(), name_ptr, name.len(), value)
                .to_result(self)
        }
    }

    /// Binds a "boolean" to a query or bound statement at the specified index.
    pub fn bind_bool(&mut self, index: usize, value: bool) -> Result<&mut Self> {
        unsafe {
            cass_statement_bind_bool(
                self.inner(),
                index,
                if value { cass_true } else { cass_false },
            )
            .to_result(self)
        }
    }

    /// Binds a "boolean" to all the values with the specified name.
    ///
    /// This can only be used with statements created by
    /// cass_prepared_bind().
    pub fn bind_bool_by_name(&mut self, name: &str, value: bool) -> Result<&mut Self> {
        unsafe {
            let name_ptr = name.as_ptr() as *const c_char;
            cass_statement_bind_bool_by_name_n(
                self.inner(),
                name_ptr,
                name.len(),
                if value { cass_true } else { cass_false },
            )
            .to_result(self)
        }
    }

    /// Binds an "ascii", "text" or "varchar" to a query or bound statement
    /// at the specified index.
    pub fn bind_string(&mut self, index: usize, value: &str) -> Result<&mut Self> {
        unsafe {
            let value_ptr = value.as_ptr() as *const c_char;
            cass_statement_bind_string_n(self.inner(), index, value_ptr, value.len())
                .to_result(self)
        }
    }

    /// Binds an "ascii", "text" or "varchar" to all the values
    /// with the specified name.
    ///
    /// This can only be used with statements created by
    /// cass_prepared_bind().
    pub fn bind_string_by_name(&mut self, name: &str, value: &str) -> Result<&mut Self> {
        unsafe {
            let name_ptr = name.as_ptr() as *const c_char;

            // cass_statement_bind_string_by_name_n is incorrectly ignoring the
            // value_length parameter so we have to allocate a new
            // NULL-terminated string.
            let value_cstr = std::ffi::CString::new(value)?;

            cass_statement_bind_string_by_name_n(
                self.inner(),
                name_ptr,
                name.len(),
                value_cstr.as_ptr(),
                value.len(),
            )
            .to_result(self)
        }
    }

    /// Binds a "blob", "varint" or "custom" to a query or bound statement at the specified index.
    pub fn bind_bytes(&mut self, index: usize, value: Vec<u8>) -> Result<&mut Self> {
        unsafe {
            cass_statement_bind_bytes(self.inner(), index, value.as_ptr(), value.len())
                .to_result(self)
        }
    }

    /// Binds a "blob", "varint" or "custom" to all the values with the
    /// specified name.
    ///
    /// This can only be used with statements created by
    /// cass_prepared_bind().
    pub fn bind_bytes_by_name(&mut self, name: &str, mut value: Vec<u8>) -> Result<&mut Self> {
        unsafe {
            let name_ptr = name.as_ptr() as *const c_char;
            cass_statement_bind_bytes_by_name_n(
                self.inner(),
                name_ptr,
                name.len(),
                value.as_mut_ptr(),
                value.len(),
            )
            .to_result(self)
        }
    }

    /// Binds a "uuid" or "timeuuid" to a query or bound statement at the specified index.
    pub fn bind_uuid(&mut self, index: usize, value: Uuid) -> Result<&mut Self> {
        unsafe { cass_statement_bind_uuid(self.inner(), index, value.inner()).to_result(self) }
    }

    /// Binds a "uuid" or "timeuuid" to all the values
    /// with the specified name.
    ///
    /// This can only be used with statements created by
    /// cass_prepared_bind().
    pub fn bind_uuid_by_name(&mut self, name: &str, value: Uuid) -> Result<&mut Self> {
        unsafe {
            let name_ptr = name.as_ptr() as *const c_char;
            cass_statement_bind_uuid_by_name_n(self.inner(), name_ptr, name.len(), value.inner())
                .to_result(self)
        }
    }

    /// Binds an "inet" to a query or bound statement at the specified index.
    pub fn bind_inet(&mut self, index: usize, value: Inet) -> Result<&mut Self> {
        unsafe { cass_statement_bind_inet(self.inner(), index, value.inner()).to_result(self) }
    }

    /// Binds an "inet" to all the values with the specified name.
    pub fn bind_inet_by_name(&mut self, name: &str, value: Inet) -> Result<&mut Self> {
        unsafe {
            let name_ptr = name.as_ptr() as *const c_char;
            cass_statement_bind_inet_by_name_n(self.inner(), name_ptr, name.len(), value.inner())
                .to_result(self)
        }
    }

    //  ///Bind a "decimal" to a query or bound statement at the specified index.
    //    pub fn bind_decimal(&self,
    //                                index: i32,
    //                                value: d128)
    //                                -> Result<&mut Self, CassError> {
    //            unsafe {
    //                CassError::build(
    //                    cass_statement_bind_decimal(
    //                        self.inner(),
    //                        index,
    //                        value
    //                    )
    //                ).wrap(&mut self)
    //            }
    //        }

    // Binds a "decimal" to all the values with the specified name.
    //
    // This can only be used with statements created by
    // cass_prepared_bind().
    //    pub fn bind_decimal_by_name<'a>(&'a self,
    //                                    name: &str,
    //                                    value: String)
    //                                    -> Result<&'a Self, CassError> {
    //        unsafe {
    //            let name = CString::new(name).unwrap();
    //            CassError::build(
    //            cass_statement_bind_decimal_by_name(
    //                self.inner(),
    //                name.as_ptr(),
    //                value
    //            )
    //        ).wrap(&self)
    //        }
    //    }

    /// Bind a "map" to a query or bound statement at the specified index.
    pub fn bind_map(&mut self, index: usize, map: Map) -> Result<&mut Self> {
        unsafe { cass_statement_bind_collection(self.inner(), index, map.inner()).to_result(self) }
    }

    /// Bind a "map" to all the values with the
    /// specified name.
    ///
    /// This can only be used with statements created by
    /// cass_prepared_bind().
    pub fn bind_map_by_name(&mut self, name: &str, map: Map) -> Result<&mut Self> {
        unsafe {
            let name_ptr = name.as_ptr() as *const c_char;
            cass_statement_bind_collection_by_name_n(
                self.inner(),
                name_ptr,
                name.len(),
                map.inner(),
            )
            .to_result(self)
        }
    }
    /// Bind a "set" to a query or bound statement at the specified index.
    pub fn bind_set(&mut self, index: usize, collection: Set) -> Result<&mut Self> {
        unsafe {
            cass_statement_bind_collection(self.inner(), index, collection.inner()).to_result(self)
        }
    }

    /// Bind a "set" to all the values with the
    /// specified name.
    ///
    /// This can only be used with statements created by
    /// cass_prepared_bind().
    pub fn bind_set_by_name(&mut self, name: &str, collection: Set) -> Result<&mut Self> {
        unsafe {
            let name_ptr = name.as_ptr() as *const c_char;
            cass_statement_bind_collection_by_name_n(
                self.inner(),
                name_ptr,
                name.len(),
                collection.inner(),
            )
            .to_result(self)
        }
    }

    /// Bind a "list" to a query or bound statement at the specified index.
    pub fn bind_list(&mut self, index: usize, collection: List) -> Result<&mut Self> {
        unsafe {
            cass_statement_bind_collection(self.inner(), index, collection.inner()).to_result(self)
        }
    }

    /// Bind a "list" to all the values with the
    /// specified name.
    ///
    /// This can only be used with statements created by
    /// cass_prepared_bind().
    pub fn bind_list_by_name(&mut self, name: &str, collection: List) -> Result<&mut Self> {
        unsafe {
            let name_ptr = name.as_ptr() as *const c_char;
            cass_statement_bind_collection_by_name_n(
                self.inner(),
                name_ptr,
                name.len(),
                collection.inner(),
            )
            .to_result(self)
        }
    }

    /// Bind a "tuple" to a query or bound statement at the specified index.
    pub fn bind_tuple(&mut self, index: usize, value: Tuple) -> Result<&mut Self> {
        unsafe { cass_statement_bind_tuple(self.inner(), index, value.inner()).to_result(self) }
    }

    /// Bind a "tuple" to all the values with the specified name.
    ///
    /// This can only be used with statements created by
    /// cass_prepared_bind().
    pub fn bind_tuple_by_name(&mut self, name: &str, value: Tuple) -> Result<&mut Self> {
        unsafe {
            let name_ptr = name.as_ptr() as *const c_char;
            cass_statement_bind_tuple_by_name_n(self.inner(), name_ptr, name.len(), value.inner())
                .to_result(self)
        }
    }

    /// Bind a user defined type to a query or bound statement at the
    /// specified index.
    pub fn bind_user_type(&mut self, index: usize, value: &UserType) -> Result<&mut Self> {
        unsafe { cass_statement_bind_user_type(self.inner(), index, value.inner()).to_result(self) }
    }

    /// Bind a user defined type to a query or bound statement with the
    /// specified name.
    pub fn bind_user_type_by_name(&mut self, name: &str, value: &UserType) -> Result<&mut Self> {
        unsafe {
            let name_ptr = name.as_ptr() as *const c_char;
            cass_statement_bind_user_type_by_name_n(
                self.inner(),
                name_ptr,
                name.len(),
                value.inner(),
            )
            .to_result(self)
        }
    }
}<|MERGE_RESOLUTION|>--- conflicted
+++ resolved
@@ -1,6 +1,6 @@
+use crate::cassandra::batch::CustomPayload;
 use crate::cassandra::collection::List;
 use crate::cassandra::collection::Map;
-use crate::cassandra::custom_payload::CustomPayload;
 // use decimal::d128;
 use crate::cassandra::collection::Set;
 use crate::cassandra::consistency::Consistency;
@@ -64,15 +64,11 @@
 use crate::cassandra_sys::cass_statement_set_retry_policy;
 use crate::cassandra_sys::cass_statement_set_serial_consistency;
 use crate::cassandra_sys::cass_statement_set_timestamp;
-use crate::cassandra_sys::cass_statement_set_tracing;
 use crate::cassandra_sys::cass_true;
 use crate::cassandra_sys::CassStatement as _Statement;
 use crate::cassandra_sys::CASS_UINT64_MAX;
 
 use std::os::raw::c_char;
-<<<<<<< HEAD
-use std::time::Duration;
-=======
 use time::Duration;
 
 #[derive(Debug)]
@@ -85,7 +81,6 @@
     }
 }
 
->>>>>>> 54fb8a92
 /// A statement object is an executable query. It represents either a regular
 /// (adhoc) statement or a prepared statement. It maintains the queries' parameter
 /// values along with query options (consistency level, paging state, etc.)
@@ -436,13 +431,8 @@
     pub fn set_paging_state_token(&mut self, paging_state: &[u8]) -> Result<&mut Self> {
         unsafe {
             cass_statement_set_paging_state_token(
-<<<<<<< HEAD
-                self.0,
-                paging_state.as_ptr() as *const c_char,
-=======
                 self.inner(),
                 paging_state.as_ptr() as *const i8,
->>>>>>> 54fb8a92
                 paging_state.len(),
             )
             .to_result(self)
@@ -461,7 +451,7 @@
         unsafe {
             let timeout_millis = match timeout {
                 None => CASS_UINT64_MAX as u64,
-                Some(time) => time.as_millis() as u64,
+                Some(time) => time.whole_milliseconds() as u64,
             };
             cass_statement_set_request_timeout(self.inner(), timeout_millis);
         }
@@ -478,14 +468,6 @@
     /// Sets the statement's custom payload.
     pub fn set_custom_payload(&mut self, payload: CustomPayload) -> Result<&mut Self> {
         unsafe { cass_statement_set_custom_payload(self.inner(), payload.inner()).to_result(self) }
-    }
-
-    /// Sets the statement's tracing flag.
-    pub fn set_tracing(&mut self, value: bool) -> Result<&mut Self> {
-        unsafe {
-            cass_statement_set_tracing(self.0, if value { cass_true } else { cass_false })
-                .to_result(self)
-        }
     }
 
     /// Binds null to a query or bound statement at the specified index.
